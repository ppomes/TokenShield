--- conflicted
+++ resolved
@@ -64,13 +64,8 @@
 
   # ICAP Server (Go implementation)
   icap-server:
-<<<<<<< HEAD
-    build: ./icap-server
+    build: ./icap-server-go
     container_name: tokenshield-icap
-=======
-    build: ./icap-server-go
-    container_name: pci-proxy-icap
->>>>>>> 1f3f1c6d
     environment:
       DB_HOST: mysql
       DB_PORT: 3306
